<<<<<<< HEAD
# -*- coding: utf-8 -*-

# MIT license
# 
# Copyright (C) 2015 by XESS Corp.
# 
# Permission is hereby granted, free of charge, to any person obtaining a copy
# of this software and associated documentation files (the "Software"), to deal
# in the Software without restriction, including without limitation the rights
# to use, copy, modify, merge, publish, distribute, sublicense, and/or sell
# copies of the Software, and to permit persons to whom the Software is
# furnished to do so, subject to the following conditions:
# 
# The above copyright notice and this permission notice shall be included in
# all copies or substantial portions of the Software.
# 
# THE SOFTWARE IS PROVIDED "AS IS", WITHOUT WARRANTY OF ANY KIND, EXPRESS OR
# IMPLIED, INCLUDING BUT NOT LIMITED TO THE WARRANTIES OF MERCHANTABILITY,
# FITNESS FOR A PARTICULAR PURPOSE AND NONINFRINGEMENT. IN NO EVENT SHALL THE
# AUTHORS OR COPYRIGHT HOLDERS BE LIABLE FOR ANY CLAIM, DAMAGES OR OTHER
# LIABILITY, WHETHER IN AN ACTION OF CONTRACT, TORT OR OTHERWISE, ARISING FROM,
# OUT OF OR IN CONNECTION WITH THE SOFTWARE OR THE USE OR OTHER DEALINGS IN
# THE SOFTWARE.

import sys
import math
import re
import importlib
from affine import Affine
from common import *

__all__ = ['kipart']  # Only export this routine for use by the outside world.

THIS_MODULE = sys.modules[__name__]  # Ref to this module for making named calls.

# Settings for creating the KiCad schematic part symbol.
# Dimensions are given in mils (0.001").

# Origin point.
XO = 0
YO = 0

# Pin settings.
PIN_LENGTH = 200
PIN_SPACING = 100
PIN_NUM_SIZE = 50  # Font size for pin numbers.
PIN_NAME_SIZE = 50  # Font size for pin names.
PIN_NAME_OFFSET = 40  # Separation between pin and pin name.
PIN_ORIENTATION = 'left'
PIN_STYLE = 'line'
SHOW_PIN_NUMBER = True  # Show pin numbers when True.
SHOW_PIN_NAME = True  # Show pin names when True.
SINGLE_PIN_SUFFIX = ''
MULTI_PIN_SUFFIX = '*'

# Settings for box drawn around pins in a unit.
BOX_LINE_WIDTH = 12
FILL = 'no_fill'

# Part reference.
REF_PREFIX = 'U'
REF_SIZE = 60  # Font size.
REF_Y_OFFSET = 250

# Part number.
PART_NUM_SIZE = 60  # Font size.
PART_NUM_Y_OFFSET = 150

# Mapping from understandable pin orientation name to the orientation
# indicator used in the KiCad part library. This mapping looks backward,
# but if pins are placed on the left side of the symbol, you actually
# want to use the pin symbol where the line points to the right. 
# The same goes for the other sides.
PIN_ORIENTATIONS = {
    '': 'R',
    'left': 'R',
    'right': 'L',
    'bottom': 'U',
    'down': 'U',
    'top': 'D',
    'up': 'D',
}
scrubber = re.compile('[\W.]+')
PIN_ORIENTATIONS = {
    scrubber.sub('', k).lower(): v
    for k, v in PIN_ORIENTATIONS.items()
}

ROTATION = {'left': 0, 'right': 180, 'bottom': 90, 'top': -90}

# Mapping from understandable pin type name to the type
# indicator used in the KiCad part library.
PIN_TYPES = {
    'input': 'I',
    'inp': 'I',
    'in': 'I',
    'clk': 'I',
    'output': 'O',
    'outp': 'O',
    'out': 'O',
    'bidirectional': 'B',
    'bidir': 'B',
    'bi': 'B',
    'inout': 'B',
    'io': 'B',
    'tristate': 'T',
    'tri': 'T',
    'passive': 'P',
    'pass': 'P',
    'unspecified': 'U',
    'un': 'U',
    '': 'U',
    'analog': 'U',
    'power_in': 'W',
    'pwr_in': 'W',
    'power': 'W',
    'pwr': 'W',
    'ground': 'W',
    'gnd': 'W',
    'power_out': 'w',
    'pwr_out': 'w',
    'pwr_o': 'w',
    'open_collector': 'C',
    'open_coll': 'C',
    'oc': 'C',
    'open_emitter': 'E',
    'open_emit': 'E',
    'oe': 'E',
    'no_connect': 'N',
    'no_conn': 'N',
    'nc': 'N',
}
PIN_TYPES = {scrubber.sub('', k).lower(): v for k, v in PIN_TYPES.items()}

# Mapping from understandable pin drawing style to the style
# indicator used in the KiCad part library.
PIN_STYLES = {
    'line': '',
    '': '',
    'inverted': 'I',
    'inv': 'I',
    'clock': 'C',
    'clk': 'C',
    'rising_clk': 'C',
    'inverted_clock': 'IC',
    'inv_clk': 'IC',
    'input_low': 'L',
    'inp_low': 'L',
    'in_lw': 'L',
    'in_b': 'L',
    'clock_low': 'CL',
    'clk_low': 'CL',
    'clk_lw': 'CL',
    'clk_b': 'CL',
    'output_low': 'V',
    'outp_low': 'V',
    'out_lw': 'V',
    'out_b': 'V',
    'falling_edge_clock': 'F',
    'falling_clk': 'F',
    'non_logic': 'X',
    'nl': 'X',
    'analog': 'X',
}
PIN_STYLES = {scrubber.sub('', k).lower(): v for k, v in PIN_STYLES.items()}

# Mapping from understandable box fill-type name to the fill-type
# indicator used in the KiCad part library.
FILLS = {'no_fill': 'N', 'fg_fill': 'F', 'bg_fill': 'f'}

# Format strings for various items in a KiCad part library.
LIB_HEADER = 'EESchema-LIBRARY Version 2.3\n'
START_DEF = 'DEF {name} {ref} 0 {pin_name_offset} {show_pin_number} {show_pin_name} {num_units} L N\n'
END_DEF = 'ENDDEF\n'
REF_FIELD = 'F0 "{ref_prefix}" {x} {y} {ref_size} H V {horiz_just} CNN\n'
PART_FIELD = 'F1 "{part_num}" {x} {y} {ref_size} H V {horiz_just} CNN\n'
START_DRAW = 'DRAW\n'
END_DRAW = 'ENDDRAW\n'
BOX = 'S {x0} {y0} {x1} {y1} {unit_num} 1 {line_width} {fill}\n'
PIN = 'X {name} {num} {x} {y} {length} {orientation} {num_sz} {name_sz} {unit_num} 1 {pin_type} {pin_style}\n'


def annotate_pins(unit_pins):
    '''Annotate pin names to indicate special information.'''
    for name, pins in unit_pins:
        # If there are multiple pins with the same name in a unit, then append a
        # distinctive suffix to the pin name to indicate multiple pins are placed
        # at a single location on the unit. (This is done so multiple pins that
        # should be on the same net (e.g. GND) can be connected using a single
        # net connection in the schematic.)
        name_suffix = SINGLE_PIN_SUFFIX
        if len(pins) > 1:
            name_suffix = MULTI_PIN_SUFFIX
        for pin in pins:
            pin.name += name_suffix


def pins_bbox(unit_pins):
    '''Return the bounding box of a column of pins and their names.'''

    if len(unit_pins) == 0:
        return [[XO, YO], [XO, YO]]  # No pins, so no bounding box.

    width = 0
    for name, pins in unit_pins:

        # Update the maximum observed width of a pin name. This is used later to
        # size the width of the box surrounding the pin names for this unit.
        width = max(width, len(pins[0].name) * PIN_NAME_SIZE)

    # Add the separation space before and after the pin name.
    width += PIN_LENGTH + 2 * PIN_NAME_OFFSET
    # Make bounding box an integer number of pin spaces so pin connections are always on the grid.
    width = math.ceil(float(width) / PIN_SPACING) * PIN_SPACING
    height = len(unit_pins) * PIN_SPACING

    return [[XO, YO + PIN_SPACING], [XO + width, YO - height]]


def draw_pins(lib_file, unit_num, unit_pins, transform, fuzzy_match):
    '''Draw a column of pins rotated/translated by the transform matrix.'''

    # Start drawing pins from the origin.
    x = XO
    y = YO

    for name, pins in unit_pins:

        # Start off creating visible pin numbers. If there are multiple pins with
        # the same name, then the 'visibility' will be turned off for any pins
        # after the first by reducing their pin number size to zero.
        num_size = PIN_NUM_SIZE

        # Rotate/translate the current drawing point.
        (draw_x, draw_y) = transform * (x, y)

        # Use approximate matching to determine the pin's type, style and orientation.
        pin_type = find_closest_match(pins[0].type, PIN_TYPES, fuzzy_match)
        pin_style = find_closest_match(pins[0].style, PIN_STYLES, fuzzy_match)
        pin_side = find_closest_match(pins[0].side, PIN_ORIENTATIONS,
                                      fuzzy_match)

        # Create all the pins with a particular name. If there are more than one,
        # they are laid on top of each other and only the first is visible.
        for pin in pins:

            # Create a pin using the pin data.
            lib_file.write(PIN.format(name=pin.name,
                                      num=pin.num,
                                      x=int(draw_x),
                                      y=int(draw_y),
                                      length=PIN_LENGTH,
                                      orientation=pin_side,
                                      num_sz=num_size,
                                      name_sz=PIN_NAME_SIZE,
                                      unit_num=unit_num,
                                      pin_type=pin_type,
                                      pin_style=pin_style))

            # Turn off visibility after the first pin.
            num_size = 0

        # Move to the next pin placement location on this unit.
        y = y - PIN_SPACING


def row_key(pin):
    '''Generate a key from the order the pins were entered into the CSV file.'''
    return pin[1][0].index


def num_key(pin):
    '''Generate a key from a pin's number so they are sorted by position on the package.'''

    # Pad all numeric strings in the pin name with leading 0's.
    # Thus, 'A10' and 'A2' will become 'A00010' and 'A00002' and A2 will
    # appear before A10 in a list.
    return re.sub(r'\d+', lambda mtch: '0' *
                  (8 - len(mtch.group(0))) + mtch.group(0), pin[1][0].num)


def name_key(pin):
    '''Generate a key from a pin's name so they are sorted more logically.'''

    # Pad all numeric strings in the pin name with leading 0's.
    # Thus, 'adc10' and 'adc2' will become 'adc00010' and 'adc00002' and adc2 will
    # appear before adc10 in a list.
    return re.sub(r'\d+', lambda mtch: '0' *
                  (8 - len(mtch.group(0))) + mtch.group(0), pin[1][0].name)


def draw_symbol(lib_file, part_num, pin_data, sort_type, fuzzy_match):
    '''Add a symbol for a part to the library.'''

    # Start the part definition with the header.
    lib_file.write(
        START_DEF.format(name=part_num,
                         ref=REF_PREFIX,
                         pin_name_offset=PIN_NAME_OFFSET,
                         show_pin_number=SHOW_PIN_NUMBER and 'Y' or 'N',
                         show_pin_name=SHOW_PIN_NAME and 'Y' or 'N',
                         num_units=len(pin_data)))

    # Determine if there are pins across the top of the symbol.
    # If so, right-justify the reference and part number so they don't
    # run into the top pins. If not, stick with left-justification.
    horiz_just = 'L'
    horiz_offset = PIN_LENGTH
    for unit in pin_data.values():
        if 'top' in unit.keys():
            horiz_just = 'R'
            horiz_offset = PIN_LENGTH - 50
            break

            # Create the field that stores the part reference.
    lib_file.write(REF_FIELD.format(ref_prefix=REF_PREFIX,
                                    x=XO + horiz_offset,
                                    y=YO + REF_Y_OFFSET,
                                    horiz_just=horiz_just,
                                    ref_size=REF_SIZE))

    # Create the field that stores the part number.
    lib_file.write(PART_FIELD.format(part_num=part_num,
                                     x=XO + horiz_offset,
                                     y=YO + PART_NUM_Y_OFFSET,
                                     horiz_just=horiz_just,
                                     ref_size=PART_NUM_SIZE))

    # Start the section of the part definition that holds the part's units.
    lib_file.write(START_DRAW)

    # Get a reference to the sort-key generation routine.
    key_func = getattr(THIS_MODULE, '{}_key'.format(sort_type))

    # Now create the units that make up the part. Unit numbers go from 1
    # up to the number of units in the part.
#    for unit_num, unit in enumerate(pin_data.values(), 1):
    for unit_num, unit in enumerate([p[1] for p in sorted(pin_data.items())], 1):

        # The indices of the X and Y coordinates in a list of point coords.
        X = 0
        Y = 1

        # Initialize data structures that store info for each side of a schematic symbol unit.
        all_sides = ['left', 'right', 'top', 'bottom']
        bbox = {side: [(XO, YO), (XO, YO)] for side in all_sides}
        box_pt = {
            side: [XO + PIN_LENGTH, YO + PIN_SPACING]
            for side in all_sides
        }
        anchor_pt = {
            side: [XO + PIN_LENGTH, YO + PIN_SPACING]
            for side in all_sides
        }
        transform = {}

        # Annotate the pins for each side of the symbol and determine the bounding box
        # and various points for each side.
        for side, side_pins in unit.items():
            annotate_pins(side_pins.items())
            bbox[side] = pins_bbox(side_pins.items())
            #
            #     C     B-------A
            #           |       |
            #     ------| name1 |
            #           |       |
            #     ------| name2 |
            #
            # A = anchor point = upper-right corner of bounding box.
            # B = box point = upper-left corner of bounding box + pin length.
            # C = upper-left corner of bounding box.
            anchor_pt[side] = [max(bbox[side][0][X], bbox[side][1][X]),
                               max(bbox[side][0][Y], bbox[side][1][Y])]
            box_pt[side] = [
                min(bbox[side][0][X], bbox[side][1][X]) + PIN_LENGTH,
                max(bbox[side][0][Y], bbox[side][1][Y])
            ]

        # AL = left-side anchor point.
        # AB = bottom-side anchor point.
        # AR = right-side anchor point.
        # AT = top-side anchor-point.
        #        +-------------+          
        #        |             |          
        #        |     TOP     |          
        #        |             |          
        # +------AL------------AT         
        # |      |                        
        # |      |             +---------+
        # |      |             |         |
        # |  L   |             |         |
        # |  E   |             |    R    |
        # |  F   |             |    I    |
        # |  T   |             |    G    |
        # |      |             |    H    |
        # |      |             |    T    |
        # |      |             |         |
        # +------AB-------+    AR--------+
        #        | BOTTOM |               
        #        +--------+               
        #
        # This is the width and height of the box in the middle of the pins on each side.
        box_width = max(abs(bbox['top'][0][Y] - bbox['top'][1][Y]),
                        abs(bbox['bottom'][0][Y] - bbox['bottom'][1][Y]))
        box_height = max(abs(bbox['left'][0][Y] - bbox['left'][1][Y]),
                         abs(bbox['left'][0][Y] - bbox['right'][1][Y]))

        for side in all_sides:
            # Each side of pins starts off with the orientation of a left-hand side of pins.
            # Transformation matrix starts by rotating the side of pins.
            transform[side] = Affine.rotation(ROTATION[side])
            # Now rotate the anchor point to see where it goes.
            rot_anchor_pt = transform[side] * anchor_pt[side]
            # Translate the rotated anchor point to coincide with the AL anchor point.
            translate_x = anchor_pt['left'][X] - rot_anchor_pt[X]
            translate_y = anchor_pt['left'][Y] - rot_anchor_pt[Y]
            # Make additional translation to bring the AL point to the correct position.
            if side == 'right':
                # Translate AL to AR.
                translate_x += box_width
                translate_y -= box_height
            elif side == 'bottom':
                # Translate AL to AB
                translate_y -= box_height
            elif side == 'top':
                # Translate AL to AT
                translate_x += box_width
            # Create the complete transformation matrix = rotation followed by translation.
            transform[side] = Affine.translation(translate_x,
                                                 translate_y) * transform[side]
            # Also translate the point on each side that defines the box around the symbol.
            box_pt[side] = transform[side] * box_pt[side]

        # Draw the transformed pins for each side of the symbol.
        for side, side_pins in unit.items():
            # Sort the pins names for the desired order: row-wise, numeric, alphabetical.
            sorted_side_pins = sorted(side_pins.items(), key=key_func)
            # Draw the transformed pins for this side of the symbol.
            draw_pins(lib_file, unit_num, sorted_side_pins, transform[side],
                      fuzzy_match)

            # Create the box around the unit's pins.
        lib_file.write(BOX.format(x0=int(box_pt['left'][X]),
                                  y0=int(box_pt['top'][Y]),
                                  x1=int(box_pt['right'][X]),
                                  y1=int(box_pt['bottom'][Y]),
                                  unit_num=unit_num,
                                  line_width=BOX_LINE_WIDTH,
                                  fill=FILLS[FILL]))

    # Close the section that holds the part's units.
    lib_file.write(END_DRAW)

    # Close the part definition.
    lib_file.write(END_DEF)
    

def is_pwr(pin, fuzzy_match):
    '''Return true if this is a power input pin.'''
    return find_closest_match(name=pin.type, name_dict=PIN_TYPES, fuzzy_match=fuzzy_match) == 'W'
    

def is_nc(pin, fuzzy_match):
    '''Return true if this is a no-connect pin.'''
    return find_closest_match(name=pin.type, name_dict=PIN_TYPES, fuzzy_match=fuzzy_match) == 'N'
    

def do_bundling(pin_data, bundle, fuzzy_match):
    '''Handle bundling for power and NC pins. Unbundle everything else.'''
    for unit in pin_data.values():
        for side in unit.values():
            for name, pins in side.items():
                if len(pins) > 1:
                    for index, p in enumerate(pins):
                        if is_pwr(p, fuzzy_match) and bundle:
                            side[p.name + '_pwr'].append(p)
                        elif is_nc(p, fuzzy_match) and bundle:
                            side[p.name + '_nc'].append(p)
                        else:
                            side[p.name + '_' + str(index)].append(p)
                    del side[name]


def kipart(reader_type, part_data_file, lib_filename,
           append_to_lib=False,
           sort_type='name',
           fuzzy_match=False,
           bundle=False,
           debug_level=0):
    '''Read part pin data from a CSV file and write or append it to a library file.'''

    part_reader_module = '{}_reader'.format(reader_type)
    importlib.import_module('kipart.' + part_reader_module)
    READER_MODULE = sys.modules['kipart.' + part_reader_module]
    part_reader = getattr(READER_MODULE, part_reader_module)

    # Either write the part definition to a new KiCad library or append it to an existing library.
    if append_to_lib:
        lib_filemode = 'ab'
    else:
        lib_filemode = 'wb'

    with open(lib_filename, lib_filemode) as lib_file:

        # Get the part number and pin data from the CSV file.
        for part_num, pin_data in part_reader(part_data_file):
        
            do_bundling(pin_data, bundle, fuzzy_match)

            # Write the library header if this is a new library.
            if not append_to_lib:
                lib_file.write(LIB_HEADER)
                append_to_lib = True  # Any further iterations will append to the library.

            # Draw the schematic symbol into the library.
            draw_symbol(lib_file=lib_file,
                        part_num=part_num,
                        pin_data=pin_data,
                        sort_type=sort_type,
                        fuzzy_match=fuzzy_match)

    # This enables library-appending if it was already on upon entry to the routine
    # or if the routine just added a symbol to the library.
    return append_to_lib
=======
# -*- coding: utf-8 -*-

# MIT license
# 
# Copyright (C) 2015 by XESS Corp.
# 
# Permission is hereby granted, free of charge, to any person obtaining a copy
# of this software and associated documentation files (the "Software"), to deal
# in the Software without restriction, including without limitation the rights
# to use, copy, modify, merge, publish, distribute, sublicense, and/or sell
# copies of the Software, and to permit persons to whom the Software is
# furnished to do so, subject to the following conditions:
# 
# The above copyright notice and this permission notice shall be included in
# all copies or substantial portions of the Software.
# 
# THE SOFTWARE IS PROVIDED "AS IS", WITHOUT WARRANTY OF ANY KIND, EXPRESS OR
# IMPLIED, INCLUDING BUT NOT LIMITED TO THE WARRANTIES OF MERCHANTABILITY,
# FITNESS FOR A PARTICULAR PURPOSE AND NONINFRINGEMENT. IN NO EVENT SHALL THE
# AUTHORS OR COPYRIGHT HOLDERS BE LIABLE FOR ANY CLAIM, DAMAGES OR OTHER
# LIABILITY, WHETHER IN AN ACTION OF CONTRACT, TORT OR OTHERWISE, ARISING FROM,
# OUT OF OR IN CONNECTION WITH THE SOFTWARE OR THE USE OR OTHER DEALINGS IN
# THE SOFTWARE.

from __future__ import division
from __future__ import absolute_import
from builtins import str
from past.utils import old_div
import sys
import math
import re
import importlib
from affine import Affine
from .common import *

__all__ = ['kipart']  # Only export this routine for use by the outside world.

THIS_MODULE = sys.modules[__name__]  # Ref to this module for making named calls.

# Settings for creating the KiCad schematic part symbol.
# Dimensions are given in mils (0.001").

# Origin point.
XO = 0
YO = 0

# Pin settings.
PIN_LENGTH = 200
PIN_SPACING = 100
PIN_NUM_SIZE = 50  # Font size for pin numbers.
PIN_NAME_SIZE = 50  # Font size for pin names.
PIN_NAME_OFFSET = 40  # Separation between pin and pin name.
PIN_ORIENTATION = 'left'
PIN_STYLE = 'line'
SHOW_PIN_NUMBER = True  # Show pin numbers when True.
SHOW_PIN_NAME = True  # Show pin names when True.
SINGLE_PIN_SUFFIX = ''
MULTI_PIN_SUFFIX = '*'

# Settings for box drawn around pins in a unit.
BOX_LINE_WIDTH = 12
FILL = 'no_fill'

# Part reference.
REF_PREFIX = 'U'
REF_SIZE = 60  # Font size.
REF_Y_OFFSET = 250

# Part number.
PART_NUM_SIZE = 60  # Font size.
PART_NUM_Y_OFFSET = 150

# Mapping from understandable pin orientation name to the orientation
# indicator used in the KiCad part library. This mapping looks backward,
# but if pins are placed on the left side of the symbol, you actually
# want to use the pin symbol where the line points to the right. 
# The same goes for the other sides.
PIN_ORIENTATIONS = {
    '': 'R',
    'left': 'R',
    'right': 'L',
    'bottom': 'U',
    'down': 'U',
    'top': 'D',
    'up': 'D',
}
scrubber = re.compile('[\W.]+')
PIN_ORIENTATIONS = {
    scrubber.sub('', k).lower(): v
    for k, v in list(PIN_ORIENTATIONS.items())
}

ROTATION = {'left': 0, 'right': 180, 'bottom': 90, 'top': -90}

# Mapping from understandable pin type name to the type
# indicator used in the KiCad part library.
PIN_TYPES = {
    'input': 'I',
    'inp': 'I',
    'in': 'I',
    'clk': 'I',
    'output': 'O',
    'outp': 'O',
    'out': 'O',
    'bidirectional': 'B',
    'bidir': 'B',
    'bi': 'B',
    'inout': 'B',
    'io': 'B',
    'tristate': 'T',
    'tri': 'T',
    'passive': 'P',
    'pass': 'P',
    'unspecified': 'U',
    'un': 'U',
    '': 'U',
    'analog': 'U',
    'power_in': 'W',
    'pwr_in': 'W',
    'power': 'W',
    'pwr': 'W',
    'ground': 'W',
    'gnd': 'W',
    'power_out': 'w',
    'pwr_out': 'w',
    'pwr_o': 'w',
    'open_collector': 'C',
    'open_coll': 'C',
    'oc': 'C',
    'open_emitter': 'E',
    'open_emit': 'E',
    'oe': 'E',
    'no_connect': 'N',
    'no_conn': 'N',
    'nc': 'N',
}
PIN_TYPES = {scrubber.sub('', k).lower(): v for k, v in list(PIN_TYPES.items())}

# Mapping from understandable pin drawing style to the style
# indicator used in the KiCad part library.
PIN_STYLES = {
    'line': '',
    '': '',
    'inverted': 'I',
    'inv': 'I',
    'clock': 'C',
    'clk': 'C',
    'rising_clk': 'C',
    'inverted_clock': 'IC',
    'inv_clk': 'IC',
    'input_low': 'L',
    'inp_low': 'L',
    'in_lw': 'L',
    'in_b': 'L',
    'clock_low': 'CL',
    'clk_low': 'CL',
    'clk_lw': 'CL',
    'clk_b': 'CL',
    'output_low': 'V',
    'outp_low': 'V',
    'out_lw': 'V',
    'out_b': 'V',
    'falling_edge_clock': 'F',
    'falling_clk': 'F',
    'non_logic': 'X',
    'nl': 'X',
    'analog': 'X',
}
PIN_STYLES = {scrubber.sub('', k).lower(): v for k, v in list(PIN_STYLES.items())}

# Mapping from understandable box fill-type name to the fill-type
# indicator used in the KiCad part library.
FILLS = {'no_fill': 'N', 'fg_fill': 'F', 'bg_fill': 'f'}

# Format strings for various items in a KiCad part library.
LIB_HEADER = 'EESchema-LIBRARY Version 2.3\n'
START_DEF = 'DEF {name} {ref} 0 {pin_name_offset} {show_pin_number} {show_pin_name} {num_units} L N\n'
END_DEF = 'ENDDEF\n'
REF_FIELD = 'F0 "{ref_prefix}" {x} {y} {ref_size} H V {horiz_just} CNN\n'
PART_FIELD = 'F1 "{part_num}" {x} {y} {ref_size} H V {horiz_just} CNN\n'
START_DRAW = 'DRAW\n'
END_DRAW = 'ENDDRAW\n'
BOX = 'S {x0} {y0} {x1} {y1} {unit_num} 1 {line_width} {fill}\n'
PIN = 'X {name} {num} {x} {y} {length} {orientation} {num_sz} {name_sz} {unit_num} 1 {pin_type} {pin_style}\n'


def annotate_pins(unit_pins):
    '''Annotate pin names to indicate special information.'''
    for name, pins in unit_pins:
        # If there are multiple pins with the same name in a unit, then append a
        # distinctive suffix to the pin name to indicate multiple pins are placed
        # at a single location on the unit. (This is done so multiple pins that
        # should be on the same net (e.g. GND) can be connected using a single
        # net connection in the schematic.)
        name_suffix = SINGLE_PIN_SUFFIX
        if len(pins) > 1:
            name_suffix = MULTI_PIN_SUFFIX
        for pin in pins:
            pin.name += name_suffix


def pins_bbox(unit_pins):
    '''Return the bounding box of a column of pins and their names.'''

    if len(unit_pins) == 0:
        return [[XO, YO], [XO, YO]]  # No pins, so no bounding box.

    width = 0
    for name, pins in unit_pins:

        # Update the maximum observed width of a pin name. This is used later to
        # size the width of the box surrounding the pin names for this unit.
        width = max(width, len(pins[0].name) * PIN_NAME_SIZE)

    # Add the separation space before and after the pin name.
    width += PIN_LENGTH + 2 * PIN_NAME_OFFSET
    # Make bounding box an integer number of pin spaces so pin connections are always on the grid.
    width = math.ceil(old_div(float(width), PIN_SPACING)) * PIN_SPACING
    height = len(unit_pins) * PIN_SPACING

    return [[XO, YO + PIN_SPACING], [XO + width, YO - height]]


def draw_pins(lib_file, unit_num, unit_pins, transform, fuzzy_match):
    '''Draw a column of pins rotated/translated by the transform matrix.'''

    # Start drawing pins from the origin.
    x = XO
    y = YO

    for name, pins in unit_pins:

        # Start off creating visible pin numbers. If there are multiple pins with
        # the same name, then the 'visibility' will be turned off for any pins
        # after the first by reducing their pin number size to zero.
        num_size = PIN_NUM_SIZE

        # Rotate/translate the current drawing point.
        (draw_x, draw_y) = transform * (x, y)

        # Use approximate matching to determine the pin's type, style and orientation.
        pin_type = find_closest_match(pins[0].type, PIN_TYPES, fuzzy_match)
        pin_style = find_closest_match(pins[0].style, PIN_STYLES, fuzzy_match)
        pin_side = find_closest_match(pins[0].side, PIN_ORIENTATIONS,
                                      fuzzy_match)

        # Create all the pins with a particular name. If there are more than one,
        # they are laid on top of each other and only the first is visible.
        for pin in pins:

            # Create a pin using the pin data.
            lib_file.write(PIN.format(name=pin.name,
                                      num=pin.num,
                                      x=int(draw_x),
                                      y=int(draw_y),
                                      length=PIN_LENGTH,
                                      orientation=pin_side,
                                      num_sz=num_size,
                                      name_sz=PIN_NAME_SIZE,
                                      unit_num=unit_num,
                                      pin_type=pin_type,
                                      pin_style=pin_style))

            # Turn off visibility after the first pin.
            num_size = 0

        # Move to the next pin placement location on this unit.
        y = y - PIN_SPACING


def row_key(pin):
    '''Generate a key from the order the pins were entered into the CSV file.'''
    return pin[1][0].index


def num_key(pin):
    '''Generate a key from a pin's number so they are sorted by position on the package.'''

    # Pad all numeric strings in the pin name with leading 0's.
    # Thus, 'A10' and 'A2' will become 'A00010' and 'A00002' and A2 will
    # appear before A10 in a list.
    return re.sub(r'\d+', lambda mtch: '0' *
                  (8 - len(mtch.group(0))) + mtch.group(0), pin[1][0].num)


def name_key(pin):
    '''Generate a key from a pin's name so they are sorted more logically.'''

    # Pad all numeric strings in the pin name with leading 0's.
    # Thus, 'adc10' and 'adc2' will become 'adc00010' and 'adc00002' and adc2 will
    # appear before adc10 in a list.
    return re.sub(r'\d+', lambda mtch: '0' *
                  (8 - len(mtch.group(0))) + mtch.group(0), pin[1][0].name)


def draw_symbol(lib_file, part_num, pin_data, sort_type, fuzzy_match):
    '''Add a symbol for a part to the library.'''

    # Start the part definition with the header.
    lib_file.write(
        START_DEF.format(name=part_num,
                         ref=REF_PREFIX,
                         pin_name_offset=PIN_NAME_OFFSET,
                         show_pin_number=SHOW_PIN_NUMBER and 'Y' or 'N',
                         show_pin_name=SHOW_PIN_NAME and 'Y' or 'N',
                         num_units=len(pin_data)))

    # Determine if there are pins across the top of the symbol.
    # If so, right-justify the reference and part number so they don't
    # run into the top pins. If not, stick with left-justification.
    horiz_just = 'L'
    horiz_offset = PIN_LENGTH
    for unit in list(pin_data.values()):
        if 'top' in list(unit.keys()):
            horiz_just = 'R'
            horiz_offset = PIN_LENGTH - 50
            break

            # Create the field that stores the part reference.
    lib_file.write(REF_FIELD.format(ref_prefix=REF_PREFIX,
                                    x=XO + horiz_offset,
                                    y=YO + REF_Y_OFFSET,
                                    horiz_just=horiz_just,
                                    ref_size=REF_SIZE))

    # Create the field that stores the part number.
    lib_file.write(PART_FIELD.format(part_num=part_num,
                                     x=XO + horiz_offset,
                                     y=YO + PART_NUM_Y_OFFSET,
                                     horiz_just=horiz_just,
                                     ref_size=PART_NUM_SIZE))

    # Start the section of the part definition that holds the part's units.
    lib_file.write(START_DRAW)

    # Get a reference to the sort-key generation routine.
    key_func = getattr(THIS_MODULE, '{}_key'.format(sort_type))

    # Now create the units that make up the part. Unit numbers go from 1
    # up to the number of units in the part. The units are sorted by their
    # names before assigning unit numbers.
    for unit_num, unit in enumerate([p[1] for p in sorted(pin_data.items())], 1):

        # The indices of the X and Y coordinates in a list of point coords.
        X = 0
        Y = 1

        # Initialize data structures that store info for each side of a schematic symbol unit.
        all_sides = ['left', 'right', 'top', 'bottom']
        bbox = {side: [(XO, YO), (XO, YO)] for side in all_sides}
        box_pt = {
            side: [XO + PIN_LENGTH, YO + PIN_SPACING]
            for side in all_sides
        }
        anchor_pt = {
            side: [XO + PIN_LENGTH, YO + PIN_SPACING]
            for side in all_sides
        }
        transform = {}

        # Annotate the pins for each side of the symbol and determine the bounding box
        # and various points for each side.
        for side, side_pins in list(unit.items()):
            annotate_pins(list(side_pins.items()))
            bbox[side] = pins_bbox(list(side_pins.items()))
            #
            #     C     B-------A
            #           |       |
            #     ------| name1 |
            #           |       |
            #     ------| name2 |
            #
            # A = anchor point = upper-right corner of bounding box.
            # B = box point = upper-left corner of bounding box + pin length.
            # C = upper-left corner of bounding box.
            anchor_pt[side] = [max(bbox[side][0][X], bbox[side][1][X]),
                               max(bbox[side][0][Y], bbox[side][1][Y])]
            box_pt[side] = [
                min(bbox[side][0][X], bbox[side][1][X]) + PIN_LENGTH,
                max(bbox[side][0][Y], bbox[side][1][Y])
            ]

        # AL = left-side anchor point.
        # AB = bottom-side anchor point.
        # AR = right-side anchor point.
        # AT = top-side anchor-point.
        #        +-------------+          
        #        |             |          
        #        |     TOP     |          
        #        |             |          
        # +------AL------------AT         
        # |      |                        
        # |      |             +---------+
        # |      |             |         |
        # |  L   |             |         |
        # |  E   |             |    R    |
        # |  F   |             |    I    |
        # |  T   |             |    G    |
        # |      |             |    H    |
        # |      |             |    T    |
        # |      |             |         |
        # +------AB-------+    AR--------+
        #        | BOTTOM |               
        #        +--------+               
        #
        # This is the width and height of the box in the middle of the pins on each side.
        box_width = max(abs(bbox['top'][0][Y] - bbox['top'][1][Y]),
                        abs(bbox['bottom'][0][Y] - bbox['bottom'][1][Y]))
        box_height = max(abs(bbox['left'][0][Y] - bbox['left'][1][Y]),
                         abs(bbox['left'][0][Y] - bbox['right'][1][Y]))

        for side in all_sides:
            # Each side of pins starts off with the orientation of a left-hand side of pins.
            # Transformation matrix starts by rotating the side of pins.
            transform[side] = Affine.rotation(ROTATION[side])
            # Now rotate the anchor point to see where it goes.
            rot_anchor_pt = transform[side] * anchor_pt[side]
            # Translate the rotated anchor point to coincide with the AL anchor point.
            translate_x = anchor_pt['left'][X] - rot_anchor_pt[X]
            translate_y = anchor_pt['left'][Y] - rot_anchor_pt[Y]
            # Make additional translation to bring the AL point to the correct position.
            if side == 'right':
                # Translate AL to AR.
                translate_x += box_width
                translate_y -= box_height
            elif side == 'bottom':
                # Translate AL to AB
                translate_y -= box_height
            elif side == 'top':
                # Translate AL to AT
                translate_x += box_width
            # Create the complete transformation matrix = rotation followed by translation.
            transform[side] = Affine.translation(translate_x,
                                                 translate_y) * transform[side]
            # Also translate the point on each side that defines the box around the symbol.
            box_pt[side] = transform[side] * box_pt[side]

        # Draw the transformed pins for each side of the symbol.
        for side, side_pins in list(unit.items()):
            # Sort the pins names for the desired order: row-wise, numeric, alphabetical.
            sorted_side_pins = sorted(list(side_pins.items()), key=key_func)
            # Draw the transformed pins for this side of the symbol.
            draw_pins(lib_file, unit_num, sorted_side_pins, transform[side],
                      fuzzy_match)

            # Create the box around the unit's pins.
        lib_file.write(BOX.format(x0=int(box_pt['left'][X]),
                                  y0=int(box_pt['top'][Y]),
                                  x1=int(box_pt['right'][X]),
                                  y1=int(box_pt['bottom'][Y]),
                                  unit_num=unit_num,
                                  line_width=BOX_LINE_WIDTH,
                                  fill=FILLS[FILL]))

    # Close the section that holds the part's units.
    lib_file.write(END_DRAW)

    # Close the part definition.
    lib_file.write(END_DEF)
    

def is_pwr(pin, fuzzy_match):
    '''Return true if this is a power input pin.'''
    return find_closest_match(name=pin.type, name_dict=PIN_TYPES, fuzzy_match=fuzzy_match) == 'W'
    

def is_nc(pin, fuzzy_match):
    '''Return true if this is a no-connect pin.'''
    return find_closest_match(name=pin.type, name_dict=PIN_TYPES, fuzzy_match=fuzzy_match) == 'N'
    

def do_bundling(pin_data, bundle, fuzzy_match):
    '''Handle bundling for power and NC pins. Unbundle everything else.'''
    for unit in list(pin_data.values()):
        for side in list(unit.values()):
            for name, pins in list(side.items()):
                if len(pins) > 1:
                    for index, p in enumerate(pins):
                        if is_pwr(p, fuzzy_match) and bundle:
                            side[p.name + '_pwr'].append(p)
                        elif is_nc(p, fuzzy_match) and bundle:
                            side[p.name + '_nc'].append(p)
                        else:
                            side[p.name + '_' + str(index)].append(p)
                    del side[name]


def kipart(reader_type, part_data_file, lib_filename,
           append_to_lib=False,
           sort_type='name',
           fuzzy_match=False,
           bundle=False,
           debug_level=0):
    '''Read part pin data from a CSV file and write or append it to a library file.'''

    part_reader_module = '{}_reader'.format(reader_type)
    importlib.import_module('kipart.' + part_reader_module)
    READER_MODULE = sys.modules['kipart.' + part_reader_module]
    part_reader = getattr(READER_MODULE, part_reader_module)

    # Either write the part definition to a new KiCad library or append it to an existing library.
    if append_to_lib:
        lib_filemode = 'a'
    else:
        lib_filemode = 'w'

    with open(lib_filename, lib_filemode) as lib_file:

        # Get the part number and pin data from the CSV file.
        for part_num, pin_data in part_reader(part_data_file):
        
            do_bundling(pin_data, bundle, fuzzy_match)

            # Write the library header if this is a new library.
            if not append_to_lib:
                lib_file.write(LIB_HEADER)
                append_to_lib = True  # Any further iterations will append to the library.

            # Draw the schematic symbol into the library.
            draw_symbol(lib_file=lib_file,
                        part_num=part_num,
                        pin_data=pin_data,
                        sort_type=sort_type,
                        fuzzy_match=fuzzy_match)

    # This enables library-appending if it was already on upon entry to the routine
    # or if the routine just added a symbol to the library.
    return append_to_lib
>>>>>>> 81db344a
<|MERGE_RESOLUTION|>--- conflicted
+++ resolved
@@ -1,529 +1,3 @@
-<<<<<<< HEAD
-# -*- coding: utf-8 -*-
-
-# MIT license
-# 
-# Copyright (C) 2015 by XESS Corp.
-# 
-# Permission is hereby granted, free of charge, to any person obtaining a copy
-# of this software and associated documentation files (the "Software"), to deal
-# in the Software without restriction, including without limitation the rights
-# to use, copy, modify, merge, publish, distribute, sublicense, and/or sell
-# copies of the Software, and to permit persons to whom the Software is
-# furnished to do so, subject to the following conditions:
-# 
-# The above copyright notice and this permission notice shall be included in
-# all copies or substantial portions of the Software.
-# 
-# THE SOFTWARE IS PROVIDED "AS IS", WITHOUT WARRANTY OF ANY KIND, EXPRESS OR
-# IMPLIED, INCLUDING BUT NOT LIMITED TO THE WARRANTIES OF MERCHANTABILITY,
-# FITNESS FOR A PARTICULAR PURPOSE AND NONINFRINGEMENT. IN NO EVENT SHALL THE
-# AUTHORS OR COPYRIGHT HOLDERS BE LIABLE FOR ANY CLAIM, DAMAGES OR OTHER
-# LIABILITY, WHETHER IN AN ACTION OF CONTRACT, TORT OR OTHERWISE, ARISING FROM,
-# OUT OF OR IN CONNECTION WITH THE SOFTWARE OR THE USE OR OTHER DEALINGS IN
-# THE SOFTWARE.
-
-import sys
-import math
-import re
-import importlib
-from affine import Affine
-from common import *
-
-__all__ = ['kipart']  # Only export this routine for use by the outside world.
-
-THIS_MODULE = sys.modules[__name__]  # Ref to this module for making named calls.
-
-# Settings for creating the KiCad schematic part symbol.
-# Dimensions are given in mils (0.001").
-
-# Origin point.
-XO = 0
-YO = 0
-
-# Pin settings.
-PIN_LENGTH = 200
-PIN_SPACING = 100
-PIN_NUM_SIZE = 50  # Font size for pin numbers.
-PIN_NAME_SIZE = 50  # Font size for pin names.
-PIN_NAME_OFFSET = 40  # Separation between pin and pin name.
-PIN_ORIENTATION = 'left'
-PIN_STYLE = 'line'
-SHOW_PIN_NUMBER = True  # Show pin numbers when True.
-SHOW_PIN_NAME = True  # Show pin names when True.
-SINGLE_PIN_SUFFIX = ''
-MULTI_PIN_SUFFIX = '*'
-
-# Settings for box drawn around pins in a unit.
-BOX_LINE_WIDTH = 12
-FILL = 'no_fill'
-
-# Part reference.
-REF_PREFIX = 'U'
-REF_SIZE = 60  # Font size.
-REF_Y_OFFSET = 250
-
-# Part number.
-PART_NUM_SIZE = 60  # Font size.
-PART_NUM_Y_OFFSET = 150
-
-# Mapping from understandable pin orientation name to the orientation
-# indicator used in the KiCad part library. This mapping looks backward,
-# but if pins are placed on the left side of the symbol, you actually
-# want to use the pin symbol where the line points to the right. 
-# The same goes for the other sides.
-PIN_ORIENTATIONS = {
-    '': 'R',
-    'left': 'R',
-    'right': 'L',
-    'bottom': 'U',
-    'down': 'U',
-    'top': 'D',
-    'up': 'D',
-}
-scrubber = re.compile('[\W.]+')
-PIN_ORIENTATIONS = {
-    scrubber.sub('', k).lower(): v
-    for k, v in PIN_ORIENTATIONS.items()
-}
-
-ROTATION = {'left': 0, 'right': 180, 'bottom': 90, 'top': -90}
-
-# Mapping from understandable pin type name to the type
-# indicator used in the KiCad part library.
-PIN_TYPES = {
-    'input': 'I',
-    'inp': 'I',
-    'in': 'I',
-    'clk': 'I',
-    'output': 'O',
-    'outp': 'O',
-    'out': 'O',
-    'bidirectional': 'B',
-    'bidir': 'B',
-    'bi': 'B',
-    'inout': 'B',
-    'io': 'B',
-    'tristate': 'T',
-    'tri': 'T',
-    'passive': 'P',
-    'pass': 'P',
-    'unspecified': 'U',
-    'un': 'U',
-    '': 'U',
-    'analog': 'U',
-    'power_in': 'W',
-    'pwr_in': 'W',
-    'power': 'W',
-    'pwr': 'W',
-    'ground': 'W',
-    'gnd': 'W',
-    'power_out': 'w',
-    'pwr_out': 'w',
-    'pwr_o': 'w',
-    'open_collector': 'C',
-    'open_coll': 'C',
-    'oc': 'C',
-    'open_emitter': 'E',
-    'open_emit': 'E',
-    'oe': 'E',
-    'no_connect': 'N',
-    'no_conn': 'N',
-    'nc': 'N',
-}
-PIN_TYPES = {scrubber.sub('', k).lower(): v for k, v in PIN_TYPES.items()}
-
-# Mapping from understandable pin drawing style to the style
-# indicator used in the KiCad part library.
-PIN_STYLES = {
-    'line': '',
-    '': '',
-    'inverted': 'I',
-    'inv': 'I',
-    'clock': 'C',
-    'clk': 'C',
-    'rising_clk': 'C',
-    'inverted_clock': 'IC',
-    'inv_clk': 'IC',
-    'input_low': 'L',
-    'inp_low': 'L',
-    'in_lw': 'L',
-    'in_b': 'L',
-    'clock_low': 'CL',
-    'clk_low': 'CL',
-    'clk_lw': 'CL',
-    'clk_b': 'CL',
-    'output_low': 'V',
-    'outp_low': 'V',
-    'out_lw': 'V',
-    'out_b': 'V',
-    'falling_edge_clock': 'F',
-    'falling_clk': 'F',
-    'non_logic': 'X',
-    'nl': 'X',
-    'analog': 'X',
-}
-PIN_STYLES = {scrubber.sub('', k).lower(): v for k, v in PIN_STYLES.items()}
-
-# Mapping from understandable box fill-type name to the fill-type
-# indicator used in the KiCad part library.
-FILLS = {'no_fill': 'N', 'fg_fill': 'F', 'bg_fill': 'f'}
-
-# Format strings for various items in a KiCad part library.
-LIB_HEADER = 'EESchema-LIBRARY Version 2.3\n'
-START_DEF = 'DEF {name} {ref} 0 {pin_name_offset} {show_pin_number} {show_pin_name} {num_units} L N\n'
-END_DEF = 'ENDDEF\n'
-REF_FIELD = 'F0 "{ref_prefix}" {x} {y} {ref_size} H V {horiz_just} CNN\n'
-PART_FIELD = 'F1 "{part_num}" {x} {y} {ref_size} H V {horiz_just} CNN\n'
-START_DRAW = 'DRAW\n'
-END_DRAW = 'ENDDRAW\n'
-BOX = 'S {x0} {y0} {x1} {y1} {unit_num} 1 {line_width} {fill}\n'
-PIN = 'X {name} {num} {x} {y} {length} {orientation} {num_sz} {name_sz} {unit_num} 1 {pin_type} {pin_style}\n'
-
-
-def annotate_pins(unit_pins):
-    '''Annotate pin names to indicate special information.'''
-    for name, pins in unit_pins:
-        # If there are multiple pins with the same name in a unit, then append a
-        # distinctive suffix to the pin name to indicate multiple pins are placed
-        # at a single location on the unit. (This is done so multiple pins that
-        # should be on the same net (e.g. GND) can be connected using a single
-        # net connection in the schematic.)
-        name_suffix = SINGLE_PIN_SUFFIX
-        if len(pins) > 1:
-            name_suffix = MULTI_PIN_SUFFIX
-        for pin in pins:
-            pin.name += name_suffix
-
-
-def pins_bbox(unit_pins):
-    '''Return the bounding box of a column of pins and their names.'''
-
-    if len(unit_pins) == 0:
-        return [[XO, YO], [XO, YO]]  # No pins, so no bounding box.
-
-    width = 0
-    for name, pins in unit_pins:
-
-        # Update the maximum observed width of a pin name. This is used later to
-        # size the width of the box surrounding the pin names for this unit.
-        width = max(width, len(pins[0].name) * PIN_NAME_SIZE)
-
-    # Add the separation space before and after the pin name.
-    width += PIN_LENGTH + 2 * PIN_NAME_OFFSET
-    # Make bounding box an integer number of pin spaces so pin connections are always on the grid.
-    width = math.ceil(float(width) / PIN_SPACING) * PIN_SPACING
-    height = len(unit_pins) * PIN_SPACING
-
-    return [[XO, YO + PIN_SPACING], [XO + width, YO - height]]
-
-
-def draw_pins(lib_file, unit_num, unit_pins, transform, fuzzy_match):
-    '''Draw a column of pins rotated/translated by the transform matrix.'''
-
-    # Start drawing pins from the origin.
-    x = XO
-    y = YO
-
-    for name, pins in unit_pins:
-
-        # Start off creating visible pin numbers. If there are multiple pins with
-        # the same name, then the 'visibility' will be turned off for any pins
-        # after the first by reducing their pin number size to zero.
-        num_size = PIN_NUM_SIZE
-
-        # Rotate/translate the current drawing point.
-        (draw_x, draw_y) = transform * (x, y)
-
-        # Use approximate matching to determine the pin's type, style and orientation.
-        pin_type = find_closest_match(pins[0].type, PIN_TYPES, fuzzy_match)
-        pin_style = find_closest_match(pins[0].style, PIN_STYLES, fuzzy_match)
-        pin_side = find_closest_match(pins[0].side, PIN_ORIENTATIONS,
-                                      fuzzy_match)
-
-        # Create all the pins with a particular name. If there are more than one,
-        # they are laid on top of each other and only the first is visible.
-        for pin in pins:
-
-            # Create a pin using the pin data.
-            lib_file.write(PIN.format(name=pin.name,
-                                      num=pin.num,
-                                      x=int(draw_x),
-                                      y=int(draw_y),
-                                      length=PIN_LENGTH,
-                                      orientation=pin_side,
-                                      num_sz=num_size,
-                                      name_sz=PIN_NAME_SIZE,
-                                      unit_num=unit_num,
-                                      pin_type=pin_type,
-                                      pin_style=pin_style))
-
-            # Turn off visibility after the first pin.
-            num_size = 0
-
-        # Move to the next pin placement location on this unit.
-        y = y - PIN_SPACING
-
-
-def row_key(pin):
-    '''Generate a key from the order the pins were entered into the CSV file.'''
-    return pin[1][0].index
-
-
-def num_key(pin):
-    '''Generate a key from a pin's number so they are sorted by position on the package.'''
-
-    # Pad all numeric strings in the pin name with leading 0's.
-    # Thus, 'A10' and 'A2' will become 'A00010' and 'A00002' and A2 will
-    # appear before A10 in a list.
-    return re.sub(r'\d+', lambda mtch: '0' *
-                  (8 - len(mtch.group(0))) + mtch.group(0), pin[1][0].num)
-
-
-def name_key(pin):
-    '''Generate a key from a pin's name so they are sorted more logically.'''
-
-    # Pad all numeric strings in the pin name with leading 0's.
-    # Thus, 'adc10' and 'adc2' will become 'adc00010' and 'adc00002' and adc2 will
-    # appear before adc10 in a list.
-    return re.sub(r'\d+', lambda mtch: '0' *
-                  (8 - len(mtch.group(0))) + mtch.group(0), pin[1][0].name)
-
-
-def draw_symbol(lib_file, part_num, pin_data, sort_type, fuzzy_match):
-    '''Add a symbol for a part to the library.'''
-
-    # Start the part definition with the header.
-    lib_file.write(
-        START_DEF.format(name=part_num,
-                         ref=REF_PREFIX,
-                         pin_name_offset=PIN_NAME_OFFSET,
-                         show_pin_number=SHOW_PIN_NUMBER and 'Y' or 'N',
-                         show_pin_name=SHOW_PIN_NAME and 'Y' or 'N',
-                         num_units=len(pin_data)))
-
-    # Determine if there are pins across the top of the symbol.
-    # If so, right-justify the reference and part number so they don't
-    # run into the top pins. If not, stick with left-justification.
-    horiz_just = 'L'
-    horiz_offset = PIN_LENGTH
-    for unit in pin_data.values():
-        if 'top' in unit.keys():
-            horiz_just = 'R'
-            horiz_offset = PIN_LENGTH - 50
-            break
-
-            # Create the field that stores the part reference.
-    lib_file.write(REF_FIELD.format(ref_prefix=REF_PREFIX,
-                                    x=XO + horiz_offset,
-                                    y=YO + REF_Y_OFFSET,
-                                    horiz_just=horiz_just,
-                                    ref_size=REF_SIZE))
-
-    # Create the field that stores the part number.
-    lib_file.write(PART_FIELD.format(part_num=part_num,
-                                     x=XO + horiz_offset,
-                                     y=YO + PART_NUM_Y_OFFSET,
-                                     horiz_just=horiz_just,
-                                     ref_size=PART_NUM_SIZE))
-
-    # Start the section of the part definition that holds the part's units.
-    lib_file.write(START_DRAW)
-
-    # Get a reference to the sort-key generation routine.
-    key_func = getattr(THIS_MODULE, '{}_key'.format(sort_type))
-
-    # Now create the units that make up the part. Unit numbers go from 1
-    # up to the number of units in the part.
-#    for unit_num, unit in enumerate(pin_data.values(), 1):
-    for unit_num, unit in enumerate([p[1] for p in sorted(pin_data.items())], 1):
-
-        # The indices of the X and Y coordinates in a list of point coords.
-        X = 0
-        Y = 1
-
-        # Initialize data structures that store info for each side of a schematic symbol unit.
-        all_sides = ['left', 'right', 'top', 'bottom']
-        bbox = {side: [(XO, YO), (XO, YO)] for side in all_sides}
-        box_pt = {
-            side: [XO + PIN_LENGTH, YO + PIN_SPACING]
-            for side in all_sides
-        }
-        anchor_pt = {
-            side: [XO + PIN_LENGTH, YO + PIN_SPACING]
-            for side in all_sides
-        }
-        transform = {}
-
-        # Annotate the pins for each side of the symbol and determine the bounding box
-        # and various points for each side.
-        for side, side_pins in unit.items():
-            annotate_pins(side_pins.items())
-            bbox[side] = pins_bbox(side_pins.items())
-            #
-            #     C     B-------A
-            #           |       |
-            #     ------| name1 |
-            #           |       |
-            #     ------| name2 |
-            #
-            # A = anchor point = upper-right corner of bounding box.
-            # B = box point = upper-left corner of bounding box + pin length.
-            # C = upper-left corner of bounding box.
-            anchor_pt[side] = [max(bbox[side][0][X], bbox[side][1][X]),
-                               max(bbox[side][0][Y], bbox[side][1][Y])]
-            box_pt[side] = [
-                min(bbox[side][0][X], bbox[side][1][X]) + PIN_LENGTH,
-                max(bbox[side][0][Y], bbox[side][1][Y])
-            ]
-
-        # AL = left-side anchor point.
-        # AB = bottom-side anchor point.
-        # AR = right-side anchor point.
-        # AT = top-side anchor-point.
-        #        +-------------+          
-        #        |             |          
-        #        |     TOP     |          
-        #        |             |          
-        # +------AL------------AT         
-        # |      |                        
-        # |      |             +---------+
-        # |      |             |         |
-        # |  L   |             |         |
-        # |  E   |             |    R    |
-        # |  F   |             |    I    |
-        # |  T   |             |    G    |
-        # |      |             |    H    |
-        # |      |             |    T    |
-        # |      |             |         |
-        # +------AB-------+    AR--------+
-        #        | BOTTOM |               
-        #        +--------+               
-        #
-        # This is the width and height of the box in the middle of the pins on each side.
-        box_width = max(abs(bbox['top'][0][Y] - bbox['top'][1][Y]),
-                        abs(bbox['bottom'][0][Y] - bbox['bottom'][1][Y]))
-        box_height = max(abs(bbox['left'][0][Y] - bbox['left'][1][Y]),
-                         abs(bbox['left'][0][Y] - bbox['right'][1][Y]))
-
-        for side in all_sides:
-            # Each side of pins starts off with the orientation of a left-hand side of pins.
-            # Transformation matrix starts by rotating the side of pins.
-            transform[side] = Affine.rotation(ROTATION[side])
-            # Now rotate the anchor point to see where it goes.
-            rot_anchor_pt = transform[side] * anchor_pt[side]
-            # Translate the rotated anchor point to coincide with the AL anchor point.
-            translate_x = anchor_pt['left'][X] - rot_anchor_pt[X]
-            translate_y = anchor_pt['left'][Y] - rot_anchor_pt[Y]
-            # Make additional translation to bring the AL point to the correct position.
-            if side == 'right':
-                # Translate AL to AR.
-                translate_x += box_width
-                translate_y -= box_height
-            elif side == 'bottom':
-                # Translate AL to AB
-                translate_y -= box_height
-            elif side == 'top':
-                # Translate AL to AT
-                translate_x += box_width
-            # Create the complete transformation matrix = rotation followed by translation.
-            transform[side] = Affine.translation(translate_x,
-                                                 translate_y) * transform[side]
-            # Also translate the point on each side that defines the box around the symbol.
-            box_pt[side] = transform[side] * box_pt[side]
-
-        # Draw the transformed pins for each side of the symbol.
-        for side, side_pins in unit.items():
-            # Sort the pins names for the desired order: row-wise, numeric, alphabetical.
-            sorted_side_pins = sorted(side_pins.items(), key=key_func)
-            # Draw the transformed pins for this side of the symbol.
-            draw_pins(lib_file, unit_num, sorted_side_pins, transform[side],
-                      fuzzy_match)
-
-            # Create the box around the unit's pins.
-        lib_file.write(BOX.format(x0=int(box_pt['left'][X]),
-                                  y0=int(box_pt['top'][Y]),
-                                  x1=int(box_pt['right'][X]),
-                                  y1=int(box_pt['bottom'][Y]),
-                                  unit_num=unit_num,
-                                  line_width=BOX_LINE_WIDTH,
-                                  fill=FILLS[FILL]))
-
-    # Close the section that holds the part's units.
-    lib_file.write(END_DRAW)
-
-    # Close the part definition.
-    lib_file.write(END_DEF)
-    
-
-def is_pwr(pin, fuzzy_match):
-    '''Return true if this is a power input pin.'''
-    return find_closest_match(name=pin.type, name_dict=PIN_TYPES, fuzzy_match=fuzzy_match) == 'W'
-    
-
-def is_nc(pin, fuzzy_match):
-    '''Return true if this is a no-connect pin.'''
-    return find_closest_match(name=pin.type, name_dict=PIN_TYPES, fuzzy_match=fuzzy_match) == 'N'
-    
-
-def do_bundling(pin_data, bundle, fuzzy_match):
-    '''Handle bundling for power and NC pins. Unbundle everything else.'''
-    for unit in pin_data.values():
-        for side in unit.values():
-            for name, pins in side.items():
-                if len(pins) > 1:
-                    for index, p in enumerate(pins):
-                        if is_pwr(p, fuzzy_match) and bundle:
-                            side[p.name + '_pwr'].append(p)
-                        elif is_nc(p, fuzzy_match) and bundle:
-                            side[p.name + '_nc'].append(p)
-                        else:
-                            side[p.name + '_' + str(index)].append(p)
-                    del side[name]
-
-
-def kipart(reader_type, part_data_file, lib_filename,
-           append_to_lib=False,
-           sort_type='name',
-           fuzzy_match=False,
-           bundle=False,
-           debug_level=0):
-    '''Read part pin data from a CSV file and write or append it to a library file.'''
-
-    part_reader_module = '{}_reader'.format(reader_type)
-    importlib.import_module('kipart.' + part_reader_module)
-    READER_MODULE = sys.modules['kipart.' + part_reader_module]
-    part_reader = getattr(READER_MODULE, part_reader_module)
-
-    # Either write the part definition to a new KiCad library or append it to an existing library.
-    if append_to_lib:
-        lib_filemode = 'ab'
-    else:
-        lib_filemode = 'wb'
-
-    with open(lib_filename, lib_filemode) as lib_file:
-
-        # Get the part number and pin data from the CSV file.
-        for part_num, pin_data in part_reader(part_data_file):
-        
-            do_bundling(pin_data, bundle, fuzzy_match)
-
-            # Write the library header if this is a new library.
-            if not append_to_lib:
-                lib_file.write(LIB_HEADER)
-                append_to_lib = True  # Any further iterations will append to the library.
-
-            # Draw the schematic symbol into the library.
-            draw_symbol(lib_file=lib_file,
-                        part_num=part_num,
-                        pin_data=pin_data,
-                        sort_type=sort_type,
-                        fuzzy_match=fuzzy_match)
-
-    # This enables library-appending if it was already on upon entry to the routine
-    # or if the routine just added a symbol to the library.
-    return append_to_lib
-=======
 # -*- coding: utf-8 -*-
 
 # MIT license
@@ -1051,5 +525,4 @@
 
     # This enables library-appending if it was already on upon entry to the routine
     # or if the routine just added a symbol to the library.
-    return append_to_lib
->>>>>>> 81db344a
+    return append_to_lib